from drf_spectacular.utils import extend_schema

from rest_framework import serializers, status
from rest_framework.exceptions import ValidationError
from rest_framework.views import APIView, Response

from flowback.common.pagination import LimitOffsetPagination, get_paginated_response
from flowback.common.services import get_object
from flowback.poll.models import Poll, PollProposal

from ..selectors.proposal import poll_proposal_list
from ..services.poll import poll_refresh_cheap
from ..services.proposal import poll_proposal_create, poll_proposal_delete
from ...group.serializers import GroupUserSerializer


# TODO check alternative solution for schedule
@extend_schema(tags=['poll'])
class PollProposalListAPI(APIView):
    class Pagination(LimitOffsetPagination):
        default_limit = 10

    class FilterSerializer(serializers.Serializer):
        id = serializers.IntegerField(required=False)
        created_by = serializers.IntegerField(required=False)
        title = serializers.CharField(required=False)
        title__icontains = serializers.CharField(required=False)

    class FilterSerializerTypeSchedule(FilterSerializer):
        start_date = serializers.DateTimeField(required=False)
        end_date = serializers.DateTimeField(required=False)

<<<<<<< HEAD
    class OutputSerializer(serializers.ModelSerializer):
        approval_positive = serializers.IntegerField()
        approval_negative = serializers.IntegerField()

        class Meta:
            model = PollProposal
            fields = ('id',
                      'created_by',
                      'poll',
                      'title',
                      'description',
                      'score',
                      'blank_votes',
                      'positive_votes',
                      'participants')
=======
    class OutputSerializer(serializers.Serializer):
        id = serializers.IntegerField()
        created_by = GroupUserSerializer()
        poll = serializers.IntegerField(source='poll_id')
        title = serializers.CharField()
        description = serializers.CharField()
        score = serializers.IntegerField()
>>>>>>> 2649d122

    class OutputSerializerTypeSchedule(OutputSerializer):
        start_date = serializers.DateTimeField(source='pollproposaltypeschedule.event.start_date')
        end_date = serializers.DateTimeField(source='pollproposaltypeschedule.event.end_date')
        approval_positive = serializers.IntegerField()
        approval_negative = serializers.IntegerField()

    def get(self, request, poll: int = None):
        poll = get_object(Poll, id=poll)
        if poll.poll_type != Poll.PollType.SCHEDULE:
            filter_serializer = self.FilterSerializer(data=request.query_params)
            output_serializer = self.OutputSerializer

        else:
            filter_serializer = self.FilterSerializerTypeSchedule(data=request.query_params)
            output_serializer = self.OutputSerializerTypeSchedule

        filter_serializer.is_valid(raise_exception=True)
        poll_refresh_cheap(poll_id=poll.id)  # TODO get celery
        proposals = poll_proposal_list(fetched_by=request.user, poll_id=poll.id,
                                       filters=filter_serializer.validated_data)

        return get_paginated_response(
            pagination_class=self.Pagination,
            serializer_class=output_serializer,
            queryset=proposals,
            request=request,
            view=self
        )


@extend_schema(tags=['poll'])
class PollProposalCreateAPI(APIView):
    class InputSerializerDefault(serializers.ModelSerializer):
        attachments = serializers.ListField(child=serializers.FileField(), required=False, max_length=10)

        class Meta:
            model = PollProposal
            fields = ('title', 'description', 'attachments')

    class InputSerializerSchedule(serializers.ModelSerializer):
        start_date = serializers.DateTimeField()
        end_date = serializers.DateTimeField()
        attachments = serializers.ListField(child=serializers.FileField(), required=False, max_length=10)

        def validate(self, data):
            if data.get('start_date') >= data.get('end_date'):
                raise ValidationError('Start date can\'t be the same or later than End date')

            return data

        class Meta:
            model = PollProposal
            fields = ('title', 'description', 'attachments', 'start_date', 'end_date')

    def post(self, request, poll: int):
        poll = get_object(Poll, id=poll)
        if poll.poll_type == Poll.PollType.SCHEDULE:
            serializer = self.InputSerializerSchedule(data=request.data)

        else:
            serializer = self.InputSerializerDefault(data=request.data)

        serializer.is_valid(raise_exception=True)
        poll_refresh_cheap(poll_id=poll.id)  # TODO get celery
        proposal = poll_proposal_create(user_id=request.user.id, poll_id=poll.id, **serializer.validated_data)
        return Response(status=status.HTTP_200_OK, data=proposal.id)


@extend_schema(tags=['poll'])
class PollProposalDeleteAPI(APIView):
    def post(self, request, proposal: int):
        poll_proposal_delete(user_id=request.user.id, proposal_id=proposal)
        return Response(status=status.HTTP_200_OK)
<|MERGE_RESOLUTION|>--- conflicted
+++ resolved
@@ -30,23 +30,6 @@
         start_date = serializers.DateTimeField(required=False)
         end_date = serializers.DateTimeField(required=False)
 
-<<<<<<< HEAD
-    class OutputSerializer(serializers.ModelSerializer):
-        approval_positive = serializers.IntegerField()
-        approval_negative = serializers.IntegerField()
-
-        class Meta:
-            model = PollProposal
-            fields = ('id',
-                      'created_by',
-                      'poll',
-                      'title',
-                      'description',
-                      'score',
-                      'blank_votes',
-                      'positive_votes',
-                      'participants')
-=======
     class OutputSerializer(serializers.Serializer):
         id = serializers.IntegerField()
         created_by = GroupUserSerializer()
@@ -54,13 +37,10 @@
         title = serializers.CharField()
         description = serializers.CharField()
         score = serializers.IntegerField()
->>>>>>> 2649d122
 
     class OutputSerializerTypeSchedule(OutputSerializer):
         start_date = serializers.DateTimeField(source='pollproposaltypeschedule.event.start_date')
         end_date = serializers.DateTimeField(source='pollproposaltypeschedule.event.end_date')
-        approval_positive = serializers.IntegerField()
-        approval_negative = serializers.IntegerField()
 
     def get(self, request, poll: int = None):
         poll = get_object(Poll, id=poll)
