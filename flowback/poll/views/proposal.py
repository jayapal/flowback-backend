--- conflicted
+++ resolved
@@ -22,16 +22,11 @@
         default_limit = 10
 
     class FilterSerializer(serializers.Serializer):
-<<<<<<< HEAD
-        order_by = serializers.ChoiceField(choices=['created_at_asc', 'created_at_desc',
-                                                    'score_asc', 'score_desc',
-                                                    'approval_asc', 'approval_desc'], required=False)
-=======
         order_by = serializers.ChoiceField(required=False,
                                            default='created_at_desc',
                                            choices=['created_at_asc', 'created_at_desc',
-                                                    'score_asc', 'score_desc'])
->>>>>>> ab68e43a
+                                                    'score_asc', 'score_desc',
+                                                    'approval_asc', 'approval_desc'])
         id = serializers.IntegerField(required=False)
         created_by_user_id_list = serializers.CharField(required=False)
         title = serializers.CharField(required=False)
