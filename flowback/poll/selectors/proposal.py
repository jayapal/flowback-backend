--- conflicted
+++ resolved
@@ -1,11 +1,7 @@
 import django_filters
-<<<<<<< HEAD
-from django.db.models import F, Subquery, Count, Func
-=======
-from django.db.models import F
 
 from flowback.common.filters import NumberInFilter, ExistsFilter
->>>>>>> fdf069a0
+from django.db.models import F, Subquery, Count, Func
 from flowback.common.services import get_object
 from flowback.poll.models import Poll, PollProposal, PollVotingTypeCardinal
 from flowback.user.models import User
@@ -43,11 +39,11 @@
     start_date__lt = django_filters.DateTimeFilter(field_name='pollproposaltypeschedule.event.start_date',
                                                    lookup_expr='lt')
     start_date__gte = django_filters.DateTimeFilter(field_name='pollproposaltypeschedule.event.start_date',
-                                                    lookup_expr='gte')
+                                                   lookup_expr='gte')
     end_date__lt = django_filters.DateTimeFilter(field_name='pollproposaltypeschedule.event.end_date',
                                                  lookup_expr='lt')
     end_date__gte = django_filters.DateTimeFilter(field_name='pollproposaltypeschedule.event.end_date',
-                                                  lookup_expr='gte')
+                                                 lookup_expr='gte')
 
     poll_title = django_filters.CharFilter(field_name='poll.title', lookup_expr='exact')
     poll_title__icontains = django_filters.CharFilter(field_name='poll.title', lookup_expr='icontains')
@@ -89,7 +85,7 @@
     filters = filters or {}
     qs = PollProposal.objects.filter(created_by__group__groupuser__user__in=[fetched_by],
                                      poll__poll_type=Poll.PollType.SCHEDULE,
-                                     poll__status=1).order_by('poll', 'score') \
+                                     poll__status=1).order_by('poll', 'score')\
         .distinct('poll').all()
 
     return BasePollProposalScheduleFilter(filters, qs).qs