from django.core.validators import MinValueValidator, MaxValueValidator
from django.db import models
from django.db.models import Q, F, Count
from django.db.models.signals import post_save, post_delete
from django.dispatch import receiver
from django.utils import timezone
from django.utils.translation import gettext_lazy as _
from rest_framework.exceptions import ValidationError

from backend.settings import SCORE_VOTE_CEILING, SCORE_VOTE_FLOOR, DEBUG
from flowback.files.models import FileCollection
from flowback.prediction.models import (PredictionBet,
                                        PredictionStatement,
                                        PredictionStatementSegment,
                                        PredictionStatementVote)
from flowback.comment.services import comment_section_create
from flowback.common.models import BaseModel
from flowback.group.models import Group, GroupUser, GroupUserDelegatePool, GroupTags
from flowback.comment.models import CommentSection
import pgtrigger

from flowback.schedule.models import Schedule, ScheduleEvent
from flowback.schedule.services import create_schedule


# Create your models here.
class Poll(BaseModel):
    class PollType(models.IntegerChoices):
        RANKING = 1, _('ranking')
        FOR_AGAINST = 2, _('for_against')
        SCHEDULE = 3, _('schedule')
        CARDINAL = 4, _('cardinal')

    created_by = models.ForeignKey(GroupUser, on_delete=models.CASCADE)

    # General information
    title = models.CharField(max_length=255)
    description = models.TextField()
    attachments = models.ForeignKey(FileCollection, on_delete=models.SET_NULL, null=True, blank=True)
    poll_type = models.IntegerField(choices=PollType.choices)
    quorum = models.IntegerField(default=None, null=True, blank=True,
                                 validators=[MinValueValidator(0), MaxValueValidator(100)])
    tag = models.ForeignKey(GroupTags, on_delete=models.CASCADE, null=True, blank=True)
    pinned = models.BooleanField(default=False)

    # Determines the visibility of this poll
    active = models.BooleanField(default=True)

    # Determines if poll is visible outside of group
    public = models.BooleanField(default=False)

    # Poll Phases
    start_date = models.DateTimeField()  # Poll Start
    area_vote_end_date = models.DateTimeField(null=True, blank=True)  # Area Selection Phase
    proposal_end_date = models.DateTimeField(null=True, blank=True)  # Proposal Phase
    prediction_statement_end_date = models.DateTimeField(null=True, blank=True)  # Prediction Phase
    prediction_bet_end_date = models.DateTimeField(null=True, blank=True)  # Prediction Betting Phase
    delegate_vote_end_date = models.DateTimeField(null=True, blank=True)  # Delegate Voting Phase
    vote_end_date = models.DateTimeField(null=True, blank=True)  # Voting Phase
    end_date = models.DateTimeField()  # Result Phase, Prediction Vote afterward indefinitely

    """
    Poll Status Code
    0 - Ongoing
    1 - Finished
    -1 - Failed Quorum
    """
    status = models.IntegerField(default=0)
    result = models.BooleanField(default=False)

    # Comment section
    comment_section = models.ForeignKey(CommentSection, default=comment_section_create, on_delete=models.DO_NOTHING)

    # Optional dynamic counting support
    participants = models.IntegerField(default=0)
    dynamic = models.BooleanField()

    @property
    def finished(self):
        return self.vote_end_date <= timezone.now()

    @property
    def labels(self) -> tuple:
        if self.dynamic:
            return ((self.start_date, 'start date', 'dynamic'),
                    (self.end_date, 'end date', 'result'))

        if self.poll_type == self.PollType.SCHEDULE:
            return ((self.start_date, 'start date', 'schedule'),
                    (self.end_date, 'end date', 'result'))

        return ((self.start_date, 'start date', 'area_vote'),
                (self.area_vote_end_date, 'area vote end date', 'proposal'),
                (self.proposal_end_date, 'proposal end date', 'prediction_statement'),
                (self.prediction_statement_end_date, 'prediction statement end date', 'prediction_bet'),
                (self.prediction_bet_end_date, 'prediction bet end date', 'delegate_vote'),
                (self.delegate_vote_end_date, 'delegate vote end date', 'vote'),
                (self.vote_end_date, 'vote end date', 'result'),
                (self.end_date, 'end date', 'prediction_vote'))

    def clean(self):
        labels = self.labels
        for x in range(len(labels) - 1):
            if labels[x][0] > labels[x+1][0]:
                raise ValidationError(f'{labels[x][1].title()} is greater than {labels[x+1][1]}')

    class Meta:
        constraints = [models.CheckConstraint(check=Q(Q(area_vote_end_date__isnull=True)
                                                      | Q(area_vote_end_date__gte=F('start_date'))),
                                              name='areavoteenddategreaterthanstartdate_check'),
                       models.CheckConstraint(check=Q(Q(proposal_end_date__isnull=True)
                                                      | Q(proposal_end_date__gte=F('area_vote_end_date'))),
                                              name='proposalenddategreaterthanareavoteenddate_check'),
                       models.CheckConstraint(check=Q(Q(prediction_statement_end_date__isnull=True)
                                                      | Q(prediction_statement_end_date__gte=F('proposal_end_date'))),
                                              name='predictionstatementenddategreaterthanproposalenddate_check'),
                       models.CheckConstraint(check=Q(Q(prediction_bet_end_date__isnull=True)
                                                      | Q(prediction_bet_end_date__gte=F('prediction_statement_end_date'))),
                                              name='predictionbetenddategreaterthanpredictionstatementeneddate_check'),
                       models.CheckConstraint(check=Q(Q(delegate_vote_end_date__isnull=True)
                                                      | Q(delegate_vote_end_date__gte=F('prediction_bet_end_date'))),
                                              name='delegatevoteenddategreaterthanpredictionbetenddate_check'),
                       models.CheckConstraint(check=Q(Q(vote_end_date__isnull=True)
                                                      | Q(vote_end_date__gte=F('delegate_vote_end_date'))),
                                              name='voteenddategreaterthandelegatevoteenddate_check'),
                       models.CheckConstraint(check=Q(Q(end_date__isnull=True)
                                                      | Q(end_date__gte=F('vote_end_date'))),
                                              name='enddategreaterthanvoteenddate_check'),

                       models.CheckConstraint(check=~Q(Q(poll_type=3) & Q(dynamic=False)),
                                              name='polltypeisscheduleanddynamic_check')]

    @property
    def schedule_origin(self):
        return 'group_poll'

    @property
    def current_phase(self) -> str:
        labels = self.labels
        current_time = timezone.now()

        for x in reversed(range(len(labels))):
            if current_time >= labels[x][0]:
                return labels[x][2]

        return 'waiting'

    def check_phase(self, *phases: str):
        current_phase = self.current_phase
        if current_phase not in phases:
            raise ValidationError(f'Poll is not in {" or ".join(phases)}, currently in {current_phase}')

    @classmethod
    def post_save(cls, instance, created, update_fields, **kwargs):
        if created and instance.poll_type == cls.PollType.SCHEDULE:
            try:
                schedule = create_schedule(name='group_poll_schedule', origin_name='group_poll', origin_id=instance.id)
                schedule_poll = PollTypeSchedule(poll=instance, schedule=schedule)
                schedule_poll.full_clean()
                schedule_poll.save()

            except Exception as e:
                instance.delete()
                raise Exception('Internal server error when creating poll' + f':\n{e}' if DEBUG else '')

    @classmethod
    def post_delete(cls, instance, **kwargs):
        if hasattr(instance, 'schedule'):
            instance.schedule.delete()


post_save.connect(Poll.post_save, sender=Poll)
post_delete.connect(Poll.post_delete, sender=Poll)


class PollTypeSchedule(BaseModel):
    poll = models.OneToOneField(Poll, on_delete=models.CASCADE)
    schedule = models.OneToOneField(Schedule, on_delete=models.CASCADE)


class PollProposal(BaseModel):
    created_by = models.ForeignKey(GroupUser, on_delete=models.CASCADE)
    poll = models.ForeignKey(Poll, on_delete=models.CASCADE)

    title = models.CharField(max_length=255, null=True, blank=True)
    description = models.TextField(null=True, blank=True)
<<<<<<< HEAD

    participants = models.IntegerField(null=True, blank=True)
    blank_votes = models.IntegerField(null=True, blank=True)
    positive_votes = models.IntegerField(null=True, blank=True)

=======
    attachments = models.ForeignKey(FileCollection, on_delete=models.CASCADE, null=True, blank=True)
>>>>>>> a0a423bc
    score = models.IntegerField(null=True, blank=True)

    @property
    def schedule_origin(self):
        return 'group_poll_proposal'


class PollProposalTypeSchedule(BaseModel):
    proposal = models.OneToOneField(PollProposal, on_delete=models.CASCADE)
    event = models.OneToOneField(ScheduleEvent, on_delete=models.CASCADE)

    @classmethod
    def post_delete(cls, instance, **kwargs):
        instance.event.delete()


post_delete.connect(PollProposalTypeSchedule.post_delete, PollProposalTypeSchedule)


class PollVoting(BaseModel):
    created_by = models.ForeignKey(GroupUser, on_delete=models.CASCADE)
    poll = models.ForeignKey(Poll, on_delete=models.CASCADE)

    class Meta:
        unique_together = ('created_by', 'poll')


class PollDelegateVoting(BaseModel):
    created_by = models.ForeignKey(GroupUserDelegatePool, on_delete=models.CASCADE)
    poll = models.ForeignKey(Poll, on_delete=models.CASCADE)
    mandate = models.IntegerField(default=0)

    class Meta:
        unique_together = ('created_by', 'poll')


class PollVotingTypeRanking(BaseModel):
    author = models.ForeignKey(PollVoting, null=True, blank=True, on_delete=models.CASCADE)
    author_delegate = models.ForeignKey(PollDelegateVoting, null=True, blank=True, on_delete=models.CASCADE)

    proposal = models.ForeignKey(PollProposal, on_delete=models.CASCADE)
    priority = models.IntegerField()  # Raw vote score
    score = models.IntegerField(default=0)  # Calculated vote score (delegate only)

    class Meta:
        unique_together = (('author', 'priority'), ('author_delegate', 'priority'),
                           ('author', 'proposal'), ('author_delegate', 'proposal'))

        # Either author or author_delegate can be assigned, not both.

        triggers = [
            pgtrigger.Protect(
                name='protects_author_or_author_delegate',
                operation=pgtrigger.Insert | pgtrigger.Update,
                condition=(pgtrigger.Q(new__author__isnull=True, new__author_delegate__isnull=True)
                           | pgtrigger.Q(new__author__isnull=False, new__author_delegate__isnull=False))
            )
        ]


class PollVotingTypeCardinal(BaseModel):
    author = models.ForeignKey(PollVoting, null=True, blank=True, on_delete=models.CASCADE)
    author_delegate = models.ForeignKey(PollDelegateVoting, null=True, blank=True, on_delete=models.CASCADE)

    proposal = models.ForeignKey(PollProposal, on_delete=models.CASCADE)
    raw_score = models.IntegerField()  # Raw vote score
    score = models.IntegerField(null=True, blank=True)

    def clean(self):
        if SCORE_VOTE_CEILING is not None and self.raw_score >= SCORE_VOTE_CEILING:
            raise ValidationError(f'Voting scores exceeds ceiling bounds (currently set at {SCORE_VOTE_CEILING})')

        if SCORE_VOTE_FLOOR is not None and self.raw_score <= SCORE_VOTE_FLOOR:
            raise ValidationError(f'Voting scores exceeds floor bounds (currently set at {SCORE_VOTE_FLOOR})')

    class Meta:
        unique_together = (('author', 'proposal'), ('author_delegate', 'proposal'))

        # Either author or author_delegate can be assigned, not both.

        triggers = [
            pgtrigger.Protect(
                name='protects_author_or_author_delegate',
                operation=pgtrigger.Insert | pgtrigger.Update,
                condition=(pgtrigger.Q(new__author__isnull=True, new__author_delegate__isnull=True)
                           | pgtrigger.Q(new__author__isnull=False, new__author_delegate__isnull=False))
            )
        ]


class PollVotingTypeForAgainst(BaseModel):
    author = models.ForeignKey(PollVoting, null=True, blank=True, on_delete=models.CASCADE)
    author_delegate = models.ForeignKey(PollDelegateVoting, null=True, blank=True, on_delete=models.CASCADE)

    proposal = models.ForeignKey(PollProposal, on_delete=models.CASCADE)
    vote = models.BooleanField()  # Raw vote score, 0 = Against, 1 = For
    score = models.IntegerField(default=0)  # Calculated vote score (delegate only)

    class Meta:
        unique_together = (('author', 'proposal'), ('author_delegate', 'proposal'))

        # Either author or author_delegate can be assigned, not both.

        triggers = [
            pgtrigger.Protect(
                name='protects_author_or_author_delegate',
                operation=pgtrigger.Insert | pgtrigger.Update,
                condition=(pgtrigger.Q(new__author__isnull=True, new__author_delegate__isnull=True)
                           | pgtrigger.Q(new__author__isnull=False, new__author_delegate__isnull=False))
            )
        ]


class PollAreaStatement(BaseModel):
    created_by = models.ForeignKey(GroupUser, on_delete=models.CASCADE)
    poll = models.ForeignKey(Poll, on_delete=models.CASCADE)


class PollAreaStatementSegment(BaseModel):
    poll_area_statement = models.ForeignKey(PollAreaStatement, on_delete=models.CASCADE)
    tag = models.ForeignKey(GroupTags, on_delete=models.CASCADE)


class PollAreaStatementVote(BaseModel):
    created_by = models.ForeignKey(GroupUser, on_delete=models.CASCADE)
    poll_area_statement = models.ForeignKey(PollAreaStatement, on_delete=models.CASCADE)
    vote = models.BooleanField()

    class Meta:
        unique_together = ('created_by', 'poll_area_statement')


class PollPredictionStatement(PredictionStatement):
    created_by = models.ForeignKey(GroupUser, on_delete=models.CASCADE)
    poll = models.ForeignKey(Poll, on_delete=models.CASCADE)

    def clean(self):
        if self.poll.end_date > self.end_date:
            raise ValidationError('Poll ends earlier than prediction statement end date')

    @receiver(post_delete, sender=PollProposal)
    def clean_prediction_statement(sender, instance: PollProposal, **kwargs):
        PollPredictionStatement.objects.filter(poll=instance.poll)\
                                        .annotate(segment_count=Count('pollpredictionstatementsegment'))\
                                        .filter(segment_count__lt=1)\
                                        .delete()


class PollPredictionStatementSegment(PredictionStatementSegment):
    prediction_statement = models.ForeignKey(PollPredictionStatement, on_delete=models.CASCADE)
    proposal = models.ForeignKey(PollProposal, on_delete=models.CASCADE)


class PollPredictionStatementVote(PredictionStatementVote):
    prediction_statement = models.ForeignKey(PollPredictionStatement, on_delete=models.CASCADE)
    created_by = models.ForeignKey(GroupUser, on_delete=models.CASCADE)

    class Meta:
        unique_together = ('prediction_statement', 'created_by')


class PollPredictionBet(PredictionBet):
    prediction_statement = models.ForeignKey(PollPredictionStatement, on_delete=models.CASCADE)
    created_by = models.ForeignKey(GroupUser, on_delete=models.CASCADE)

    class Meta:
        unique_together = ('prediction_statement', 'created_by')

    @receiver(post_save, sender=PredictionStatement)
    def reset_prediction_prediction(sender, instance: PredictionStatement, **kwargs):
        PollPredictionBet.objects.filter(prediction_statement=instance).delete()

    @receiver(post_save, sender=PollProposal)
    def reset_prediction_proposal(sender, instance: PollProposal, **kwargs):
        PollPredictionBet.objects.filter(prediction_statement__pollpredictionstatementsegment__proposal=instance).delete()<|MERGE_RESOLUTION|>--- conflicted
+++ resolved
@@ -184,15 +184,12 @@
 
     title = models.CharField(max_length=255, null=True, blank=True)
     description = models.TextField(null=True, blank=True)
-<<<<<<< HEAD
+    attachments = models.ForeignKey(FileCollection, on_delete=models.CASCADE, null=True, blank=True)
 
     participants = models.IntegerField(null=True, blank=True)
     blank_votes = models.IntegerField(null=True, blank=True)
     positive_votes = models.IntegerField(null=True, blank=True)
 
-=======
-    attachments = models.ForeignKey(FileCollection, on_delete=models.CASCADE, null=True, blank=True)
->>>>>>> a0a423bc
     score = models.IntegerField(null=True, blank=True)
 
     @property
