--- conflicted
+++ resolved
@@ -72,13 +72,8 @@
     result = models.BooleanField(default=False)
 
     # Comment section
-<<<<<<< HEAD
-    comment_section = models.ForeignKey(CommentSection, default=comment_section_create, on_delete=models.DO_NOTHING)
+    comment_section = models.ForeignKey(CommentSection, default=comment_section_create_model_default, on_delete=models.DO_NOTHING)
     message_channel_topic = models.ForeignKey(MessageChannelTopic, on_delete=models.PROTECT)
-=======
-    comment_section = models.ForeignKey(CommentSection, default=comment_section_create_model_default, on_delete=models.DO_NOTHING)
->>>>>>> 66553e13
-
     # Optional dynamic counting support
     participants = models.IntegerField(default=0)
     dynamic = models.BooleanField()
@@ -109,8 +104,8 @@
     def clean(self):
         labels = self.labels
         for x in range(len(labels) - 1):
-            if labels[x][0] > labels[x + 1][0]:
-                raise ValidationError(f'{labels[x][1].title()} is greater than {labels[x + 1][1]}')
+            if labels[x][0] > labels[x+1][0]:
+                raise ValidationError(f'{labels[x][1].title()} is greater than {labels[x+1][1]}')
 
     class Meta:
         constraints = [models.CheckConstraint(check=Q(Q(area_vote_end_date__isnull=True)
@@ -123,8 +118,7 @@
                                                       | Q(prediction_statement_end_date__gte=F('proposal_end_date'))),
                                               name='predictionstatementenddategreaterthanproposalenddate_check'),
                        models.CheckConstraint(check=Q(Q(prediction_bet_end_date__isnull=True)
-                                                      | Q(
-                           prediction_bet_end_date__gte=F('prediction_statement_end_date'))),
+                                                      | Q(prediction_bet_end_date__gte=F('prediction_statement_end_date'))),
                                               name='predictionbetenddategreaterthanpredictionstatementeneddate_check'),
                        models.CheckConstraint(check=Q(Q(delegate_vote_end_date__isnull=True)
                                                       | Q(delegate_vote_end_date__gte=F('prediction_bet_end_date'))),
@@ -161,24 +155,23 @@
 
     @classmethod
     def pre_save(cls, instance, *args, **kwargs):
-        instance.message_channel_topic = message_channel_topic_create(channel_id=instance.created_by.group.chat_id,
-                                                                      topic_name=f'poll.{instance.id}',
-                                                                      hidden=True)
+        if instance.pk:
+            instance.message_channel_topic = message_channel_topic_create(channel_id=instance.created_by.group.chat_id,
+                                                                          topic_name=f'poll.{instance.id}',
+                                                                          hidden=True)
 
     @classmethod
     def post_save(cls, instance, created, update_fields, **kwargs):
-        if created:
-            if instance.poll_type == cls.PollType.SCHEDULE:
-                try:
-                    schedule = create_schedule(name='group_poll_schedule', origin_name='group_poll',
-                                               origin_id=instance.id)
-                    schedule_poll = PollTypeSchedule(poll=instance, schedule=schedule)
-                    schedule_poll.full_clean()
-                    schedule_poll.save()
-
-                except Exception as e:
-                    instance.delete()
-                    raise Exception('Internal server error when creating poll' + f':\n{e}' if DEBUG else '')
+        if created and instance.poll_type == cls.PollType.SCHEDULE:
+            try:
+                schedule = create_schedule(name='group_poll_schedule', origin_name='group_poll', origin_id=instance.id)
+                schedule_poll = PollTypeSchedule(poll=instance, schedule=schedule)
+                schedule_poll.full_clean()
+                schedule_poll.save()
+
+            except Exception as e:
+                instance.delete()
+                raise Exception('Internal server error when creating poll' + f':\n{e}' if DEBUG else '')
 
     @classmethod
     def post_delete(cls, instance, **kwargs):
@@ -355,10 +348,10 @@
 
     @receiver(post_delete, sender=PollProposal)
     def clean_prediction_statement(sender, instance: PollProposal, **kwargs):
-        PollPredictionStatement.objects.filter(poll=instance.poll) \
-            .annotate(segment_count=Count('pollpredictionstatementsegment')) \
-            .filter(segment_count__lt=1) \
-            .delete()
+        PollPredictionStatement.objects.filter(poll=instance.poll)\
+                                        .annotate(segment_count=Count('pollpredictionstatementsegment'))\
+                                        .filter(segment_count__lt=1)\
+                                        .delete()
 
 
 class PollPredictionStatementSegment(PredictionStatementSegment):
@@ -387,5 +380,4 @@
 
     @receiver(post_save, sender=PollProposal)
     def reset_prediction_proposal(sender, instance: PollProposal, **kwargs):
-        PollPredictionBet.objects.filter(
-            prediction_statement__pollpredictionstatementsegment__proposal=instance).delete()+        PollPredictionBet.objects.filter(prediction_statement__pollpredictionstatementsegment__proposal=instance).delete()