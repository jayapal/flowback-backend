from typing import Union

from django.core.validators import MinValueValidator, MaxValueValidator
from django.db import models
from django.db.models import Q, F, Count
from django.db.models.signals import post_save, post_delete, pre_save
from django.dispatch import receiver
from django.utils import timezone
from django.utils.translation import gettext_lazy as _
from rest_framework.exceptions import ValidationError

from backend.settings import SCORE_VOTE_CEILING, SCORE_VOTE_FLOOR, DEBUG
from flowback.chat.models import MessageChannelTopic
from flowback.chat.services import message_channel_topic_create, message_channel_topic_delete
from flowback.common.services import get_object
from flowback.files.models import FileCollection
from flowback.prediction.models import (PredictionBet,
                                        PredictionStatement,
                                        PredictionStatementSegment,
                                        PredictionStatementVote)
from flowback.comment.services import comment_section_create_model_default
from flowback.common.models import BaseModel
from flowback.group.models import Group, GroupUser, GroupUserDelegatePool, GroupTags
from flowback.comment.models import CommentSection
import pgtrigger

from flowback.schedule.models import Schedule, ScheduleEvent
from flowback.schedule.services import create_schedule
from flowback.user.models import User


# Create your models here.
class Poll(BaseModel):
    class PollType(models.IntegerChoices):
        RANKING = 1, _('ranking')
        FOR_AGAINST = 2, _('for_against')
        SCHEDULE = 3, _('schedule')
        CARDINAL = 4, _('cardinal')

    created_by = models.ForeignKey(GroupUser, on_delete=models.CASCADE)

    # General information
    title = models.CharField(max_length=255)
    description = models.TextField(null=True, blank=True)
    attachments = models.ForeignKey(FileCollection, on_delete=models.SET_NULL, null=True, blank=True)
    poll_type = models.IntegerField(choices=PollType.choices)
    quorum = models.IntegerField(default=None, null=True, blank=True,
                                 validators=[MinValueValidator(0), MaxValueValidator(100)])
    tag = models.ForeignKey(GroupTags, on_delete=models.CASCADE, null=True, blank=True)
    pinned = models.BooleanField(default=False)

    # Determines the visibility of this poll
    active = models.BooleanField(default=True)

    # Determines if poll is visible outside of group
    public = models.BooleanField(default=False)
    allow_fast_forward = models.BooleanField(default=False)

    # Poll Phases
    start_date = models.DateTimeField()  # Poll Start
    area_vote_end_date = models.DateTimeField(null=True, blank=True)  # Area Selection Phase
    proposal_end_date = models.DateTimeField(null=True, blank=True)  # Proposal Phase
    prediction_statement_end_date = models.DateTimeField(null=True, blank=True)  # Prediction Phase
    prediction_bet_end_date = models.DateTimeField(null=True, blank=True)  # Prediction Betting Phase
    delegate_vote_end_date = models.DateTimeField(null=True, blank=True)  # Delegate Voting Phase
    vote_end_date = models.DateTimeField(null=True, blank=True)  # Voting Phase
    end_date = models.DateTimeField()  # Result Phase, Prediction Vote afterward indefinitely

    """
    Poll Status Code
    0 - Ongoing
    1 - Finished
    -1 - Failed Quorum
    """
    status = models.IntegerField(default=0)
    result = models.BooleanField(default=False)

    # Comment section
<<<<<<< HEAD
    comment_section = models.ForeignKey(CommentSection, default=comment_section_create_model_default, on_delete=models.DO_NOTHING)
    message_channel_topic = models.ForeignKey(MessageChannelTopic, on_delete=models.PROTECT)
=======
    comment_section = models.ForeignKey(CommentSection, default=comment_section_create_model_default,
                                        on_delete=models.DO_NOTHING)

>>>>>>> 12039f06
    # Optional dynamic counting support
    participants = models.IntegerField(default=0)
    dynamic = models.BooleanField()

    @property
    def finished(self):
        return self.vote_end_date <= timezone.now()

    @property
    def labels(self) -> tuple:
        if self.dynamic:
            if self.poll_type == self.PollType.SCHEDULE:
                return ((self.start_date, 'start_date', 'schedule'),
                        (self.end_date, 'end_date', 'result'))

            else:
                return ((self.start_date, 'start_date', 'dynamic'),
                        (self.end_date, 'end_date', 'result'))

        return ((self.start_date, 'start_date', 'area_vote'),
                (self.area_vote_end_date, 'area_vote_end_date', 'proposal'),
                (self.proposal_end_date, 'proposal_end_date', 'prediction_statement'),
                (self.prediction_statement_end_date, 'prediction_statement_end_date', 'prediction_bet'),
                (self.prediction_bet_end_date, 'prediction_bet_end_date', 'delegate_vote'),
                (self.delegate_vote_end_date, 'delegate_vote_end_date', 'vote'),
                (self.vote_end_date, 'vote_end_date', 'result'),
                (self.end_date, 'end_date', 'prediction_vote'))

    @property
    def time_table(self) -> list:
        labels = [[self.start_date, 'start_date', 'area_vote'],
                  [self.area_vote_end_date, 'area_vote_end_date', 'proposal'],
                  [self.proposal_end_date, 'proposal_end_date', 'prediction_statement'],
                  [self.prediction_statement_end_date, 'prediction_statement_end_date', 'prediction_bet'],
                  [self.prediction_bet_end_date, 'prediction_bet_end_date', 'delegate_vote'],
                  [self.delegate_vote_end_date, 'delegate_vote_end_date', 'vote'],
                  [self.vote_end_date, 'vote_end_date', 'result'],
                  [self.end_date, 'end_date', 'prediction_vote']]

        if self.dynamic:
            if self.poll_type == self.PollType.SCHEDULE:
                labels[0][2] = 'schedule'
                labels[6][2] = 'result_default'
                labels[7][2] = 'result'

            else:
                labels[0][2] = 'dynamic'
                labels[6][2] = 'result_default'
                labels[7][2] = 'result'

        return labels

    def clean(self):
        labels = self.labels
        for x in range(len(labels) - 1):
            if labels[x][0] > labels[x + 1][0]:
                raise ValidationError(f'{labels[x][1].title()} is greater than {labels[x + 1][1]}')

    class Meta:
        constraints = [models.CheckConstraint(check=Q(Q(area_vote_end_date__isnull=True)
                                                      | Q(area_vote_end_date__gte=F('start_date'))),
                                              name='areavoteenddategreaterthanstartdate_check'),
                       models.CheckConstraint(check=Q(Q(proposal_end_date__isnull=True)
                                                      | Q(proposal_end_date__gte=F('area_vote_end_date'))),
                                              name='proposalenddategreaterthanareavoteenddate_check'),
                       models.CheckConstraint(check=Q(Q(prediction_statement_end_date__isnull=True)
                                                      | Q(prediction_statement_end_date__gte=F('proposal_end_date'))),
                                              name='predictionstatementenddategreaterthanproposalenddate_check'),
                       models.CheckConstraint(check=Q(Q(prediction_bet_end_date__isnull=True)
                                                      | Q(
                           prediction_bet_end_date__gte=F('prediction_statement_end_date'))),
                                              name='predictionbetenddategreaterthanpredictionstatementeneddate_check'),
                       models.CheckConstraint(check=Q(Q(delegate_vote_end_date__isnull=True)
                                                      | Q(delegate_vote_end_date__gte=F('prediction_bet_end_date'))),
                                              name='delegatevoteenddategreaterthanpredictionbetenddate_check'),
                       models.CheckConstraint(check=Q(Q(vote_end_date__isnull=True)
                                                      | Q(vote_end_date__gte=F('delegate_vote_end_date'))),
                                              name='voteenddategreaterthandelegatevoteenddate_check'),
                       models.CheckConstraint(check=Q(Q(end_date__isnull=True)
                                                      | Q(end_date__gte=F('vote_end_date'))),
                                              name='enddategreaterthanvoteenddate_check'),

                       models.CheckConstraint(check=~Q(Q(poll_type=3) & Q(dynamic=False)),
                                              name='polltypeisscheduleanddynamic_check')]

    @property
    def schedule_origin(self):
        return 'group_poll'

    @property
    def current_phase(self) -> str:
        labels = self.labels
        current_time = timezone.now()

        for x in reversed(range(len(labels))):
            if current_time >= labels[x][0]:
                return labels[x][2]

        return 'waiting'

    def get_phase_start_date(self, phase: str, field_name=False) -> str:
        time_table = self.time_table

        for x in reversed(range(len(time_table))):
            if phase == time_table[x][2]:
                if field_name:
                    return time_table[x][1]

                else:
                    return time_table[x][0]

        raise Exception('Phase not found')

    def phase_exist(self, phase: str, raise_exception=True):
        phases = [label[2] for label in self.labels]

        if phase in phases:
            return True

        if raise_exception:
            raise ValidationError(f'Poll phase "{phase}" does not exist')

        return False

    def check_phase(self, *phases: str):
        if not any(self.phase_exist(phase, raise_exception=False) for phase in phases):
            raise ValidationError(f'Action is unavailable during this poll phase')

        current_phase = self.current_phase
        if current_phase not in phases:
            raise ValidationError(f'Poll is not in {" or ".join(phases)}, currently in {current_phase}')

    @classmethod
    def pre_save(cls, instance, *args, **kwargs):
        if not instance.pk:
            instance.message_channel_topic = message_channel_topic_create(channel_id=instance.created_by.group.chat_id,
                                                                          topic_name=f'poll.{instance.id}',
                                                                          hidden=True)

    @classmethod
    def post_save(cls, instance, created, update_fields, **kwargs):
        if created and instance.poll_type == cls.PollType.SCHEDULE:
            try:
                schedule = create_schedule(name='group_poll_schedule', origin_name='group_poll', origin_id=instance.id)
                schedule_poll = PollTypeSchedule(poll=instance, schedule=schedule)
                schedule_poll.full_clean()
                schedule_poll.save()

            except Exception as e:
                instance.delete()
                raise Exception('Internal server error when creating poll' + f':\n{e}' if DEBUG else '')

    @classmethod
    def post_delete(cls, instance, **kwargs):
        instance.message_channel_topic.delete()

        if hasattr(instance, 'schedule'):
            instance.schedule.delete()


pre_save.connect(Poll.pre_save, sender=Poll)
post_save.connect(Poll.post_save, sender=Poll)
post_delete.connect(Poll.post_delete, sender=Poll)


class PollTypeSchedule(BaseModel):
    poll = models.OneToOneField(Poll, on_delete=models.CASCADE)
    schedule = models.OneToOneField(Schedule, on_delete=models.CASCADE)


class PollProposal(BaseModel):
    created_by = models.ForeignKey(GroupUser, on_delete=models.CASCADE)
    poll = models.ForeignKey(Poll, on_delete=models.CASCADE)

    title = models.CharField(max_length=255, null=True, blank=True)
    description = models.TextField(null=True, blank=True)
    attachments = models.ForeignKey(FileCollection, on_delete=models.CASCADE, null=True, blank=True)

    participants = models.IntegerField(null=True, blank=True)
    blank_votes = models.IntegerField(null=True, blank=True)
    positive_votes = models.IntegerField(null=True, blank=True)

    score = models.IntegerField(null=True, blank=True)

    @property
    def schedule_origin(self):
        return 'group_poll_proposal'


class PollProposalTypeSchedule(BaseModel):
    proposal = models.OneToOneField(PollProposal, on_delete=models.CASCADE)
    event = models.OneToOneField(ScheduleEvent, on_delete=models.CASCADE)

    def clean(self):
        if PollProposalTypeSchedule.objects.filter(event__start_date=self.event.start_date,
                                                   event__end_date=self.event.end_date).exists():
            raise ValidationError('Proposal event with same start_date and end_date already exists')

    class Meta:
        constraints = [models.UniqueConstraint(fields=['proposal', 'event'], name='unique_proposaltypeschedule')]

    @classmethod
    def post_delete(cls, instance, **kwargs):
        instance.event.delete()


post_delete.connect(PollProposalTypeSchedule.post_delete, PollProposalTypeSchedule)


class PollVoting(BaseModel):
    created_by = models.ForeignKey(GroupUser, on_delete=models.CASCADE)
    poll = models.ForeignKey(Poll, on_delete=models.CASCADE)

    class Meta:
        unique_together = ('created_by', 'poll')


class PollDelegateVoting(BaseModel):
    created_by = models.ForeignKey(GroupUserDelegatePool, on_delete=models.CASCADE)
    poll = models.ForeignKey(Poll, on_delete=models.CASCADE)
    mandate = models.IntegerField(default=0)

    class Meta:
        unique_together = ('created_by', 'poll')


class PollVotingTypeRanking(BaseModel):
    author = models.ForeignKey(PollVoting, null=True, blank=True, on_delete=models.CASCADE)
    author_delegate = models.ForeignKey(PollDelegateVoting, null=True, blank=True, on_delete=models.CASCADE)

    proposal = models.ForeignKey(PollProposal, on_delete=models.CASCADE)
    priority = models.IntegerField()  # Raw vote score
    score = models.IntegerField(default=0)  # Calculated vote score (delegate only)

    class Meta:
        unique_together = (('author', 'priority'), ('author_delegate', 'priority'),
                           ('author', 'proposal'), ('author_delegate', 'proposal'))

        # Either author or author_delegate can be assigned, not both.

        triggers = [
            pgtrigger.Protect(
                name='protects_author_or_author_delegate',
                operation=pgtrigger.Insert | pgtrigger.Update,
                condition=(pgtrigger.Q(new__author__isnull=True, new__author_delegate__isnull=True)
                           | pgtrigger.Q(new__author__isnull=False, new__author_delegate__isnull=False))
            )
        ]


class PollVotingTypeCardinal(BaseModel):
    author = models.ForeignKey(PollVoting, null=True, blank=True, on_delete=models.CASCADE)
    author_delegate = models.ForeignKey(PollDelegateVoting, null=True, blank=True, on_delete=models.CASCADE)

    proposal = models.ForeignKey(PollProposal, on_delete=models.CASCADE)
    raw_score = models.IntegerField(default=0)  # Raw vote score
    score = models.IntegerField(null=True, blank=True)

    def clean(self):
        if SCORE_VOTE_CEILING is not None and self.raw_score >= SCORE_VOTE_CEILING:
            raise ValidationError(f'Voting scores exceeds ceiling bounds (currently set at {SCORE_VOTE_CEILING})')

        if SCORE_VOTE_FLOOR is not None and self.raw_score <= SCORE_VOTE_FLOOR:
            raise ValidationError(f'Voting scores exceeds floor bounds (currently set at {SCORE_VOTE_FLOOR})')

    class Meta:
        unique_together = (('author', 'proposal'), ('author_delegate', 'proposal'))

        # Either author or author_delegate can be assigned, not both.

        triggers = [
            pgtrigger.Protect(
                name='protects_author_or_author_delegate',
                operation=pgtrigger.Insert | pgtrigger.Update,
                condition=(pgtrigger.Q(new__author__isnull=True, new__author_delegate__isnull=True)
                           | pgtrigger.Q(new__author__isnull=False, new__author_delegate__isnull=False))
            )
        ]


class PollVotingTypeForAgainst(BaseModel):
    author = models.ForeignKey(PollVoting, null=True, blank=True, on_delete=models.CASCADE)
    author_delegate = models.ForeignKey(PollDelegateVoting, null=True, blank=True, on_delete=models.CASCADE)

    proposal = models.ForeignKey(PollProposal, on_delete=models.CASCADE)
    vote = models.BooleanField()  # Raw vote score, 0 = Against, 1 = For
    score = models.IntegerField(default=0)  # Calculated vote score (delegate only)

    class Meta:
        unique_together = (('author', 'proposal'), ('author_delegate', 'proposal'))

        # Either author or author_delegate can be assigned, not both.

        triggers = [
            pgtrigger.Protect(
                name='protects_author_or_author_delegate',
                operation=pgtrigger.Insert | pgtrigger.Update,
                condition=(pgtrigger.Q(new__author__isnull=True, new__author_delegate__isnull=True)
                           | pgtrigger.Q(new__author__isnull=False, new__author_delegate__isnull=False))
            )
        ]


class PollAreaStatement(BaseModel):
    created_by = models.ForeignKey(GroupUser, on_delete=models.CASCADE)
    poll = models.ForeignKey(Poll, on_delete=models.CASCADE)


class PollAreaStatementSegment(BaseModel):
    poll_area_statement = models.ForeignKey(PollAreaStatement, on_delete=models.CASCADE)
    tag = models.ForeignKey(GroupTags, on_delete=models.CASCADE)


class PollAreaStatementVote(BaseModel):
    created_by = models.ForeignKey(GroupUser, on_delete=models.CASCADE)
    poll_area_statement = models.ForeignKey(PollAreaStatement, on_delete=models.CASCADE)
    vote = models.BooleanField()

    class Meta:
        unique_together = ('created_by', 'poll_area_statement')


class PollPredictionStatement(PredictionStatement):
    created_by = models.ForeignKey(GroupUser, on_delete=models.CASCADE)
    poll = models.ForeignKey(Poll, on_delete=models.CASCADE)

    def clean(self):
        if self.poll.end_date > self.end_date:
            raise ValidationError('Poll ends later than prediction statement deadline')

    @receiver(post_delete, sender=PollProposal)
    def clean_prediction_statement(sender, instance: PollProposal, **kwargs):
        PollPredictionStatement.objects.filter(poll=instance.poll) \
            .annotate(segment_count=Count('pollpredictionstatementsegment')) \
            .filter(segment_count__lt=1) \
            .delete()


class PollPredictionStatementSegment(PredictionStatementSegment):
    prediction_statement = models.ForeignKey(PollPredictionStatement, on_delete=models.CASCADE)
    proposal = models.ForeignKey(PollProposal, on_delete=models.CASCADE)


class PollPredictionStatementVote(PredictionStatementVote):
    prediction_statement = models.ForeignKey(PollPredictionStatement, on_delete=models.CASCADE)
    created_by = models.ForeignKey(GroupUser, on_delete=models.CASCADE)

    class Meta:
        unique_together = ('prediction_statement', 'created_by')


class PollPredictionBet(PredictionBet):
    prediction_statement = models.ForeignKey(PollPredictionStatement, on_delete=models.CASCADE)
    created_by = models.ForeignKey(GroupUser, on_delete=models.CASCADE)

    class Meta:
        unique_together = ('prediction_statement', 'created_by')

    @receiver(post_save, sender=PredictionStatement)
    def reset_prediction_prediction(sender, instance: PredictionStatement, **kwargs):
        PollPredictionBet.objects.filter(prediction_statement=instance).delete()

    @receiver(post_save, sender=PollProposal)
    def reset_prediction_proposal(sender, instance: PollProposal, **kwargs):
<<<<<<< HEAD
        PollPredictionBet.objects.filter(prediction_statement__pollpredictionstatementsegment__proposal=instance).delete()


class PollPriority(BaseModel):
    group_user = models.ForeignKey(GroupUser, on_delete=models.CASCADE)
    poll = models.ForeignKey(Poll, on_delete=models.CASCADE)
    score = models.IntegerField(validators=(MinValueValidator(-1), MaxValueValidator(1)))

    def clean(self):
        if self.poll.created_by.group != self.group_user.group:
            raise ValidationError('PollPriority group user is not in the same group as poll')

    class Meta:
        constraints = [models.UniqueConstraint(fields=['group_user', 'poll'], name='unique_poll_priority')]


class PollProposalPriority(BaseModel):
    group_user = models.ForeignKey(GroupUser, on_delete=models.CASCADE)
    proposal = models.ForeignKey(PollProposal, on_delete=models.CASCADE)
    score = models.IntegerField(validators=(MinValueValidator(-1), MaxValueValidator(1)))

    def clean(self):
        if self.proposal.poll.created_by.group != self.group_user.group:
            raise ValidationError('PollProposalPriority group user is not in the same group as poll')

    class Meta:
        constraints = [models.UniqueConstraint(fields=['group_user', 'proposal'], name='unique_poll_proposal_priority')]
=======
        PollPredictionBet.objects.filter(
            prediction_statement__pollpredictionstatementsegment__proposal=instance).delete()
>>>>>>> 12039f06
<|MERGE_RESOLUTION|>--- conflicted
+++ resolved
@@ -76,14 +76,10 @@
     result = models.BooleanField(default=False)
 
     # Comment section
-<<<<<<< HEAD
-    comment_section = models.ForeignKey(CommentSection, default=comment_section_create_model_default, on_delete=models.DO_NOTHING)
+    comment_section = models.ForeignKey(CommentSection,
+                                        default=comment_section_create_model_default,
+                                        on_delete=models.DO_NOTHING)
     message_channel_topic = models.ForeignKey(MessageChannelTopic, on_delete=models.PROTECT)
-=======
-    comment_section = models.ForeignKey(CommentSection, default=comment_section_create_model_default,
-                                        on_delete=models.DO_NOTHING)
-
->>>>>>> 12039f06
     # Optional dynamic counting support
     participants = models.IntegerField(default=0)
     dynamic = models.BooleanField()
@@ -448,8 +444,8 @@
 
     @receiver(post_save, sender=PollProposal)
     def reset_prediction_proposal(sender, instance: PollProposal, **kwargs):
-<<<<<<< HEAD
-        PollPredictionBet.objects.filter(prediction_statement__pollpredictionstatementsegment__proposal=instance).delete()
+        PollPredictionBet.objects.filter(
+            prediction_statement__pollpredictionstatementsegment__proposal=instance).delete()
 
 
 class PollPriority(BaseModel):
@@ -475,8 +471,4 @@
             raise ValidationError('PollProposalPriority group user is not in the same group as poll')
 
     class Meta:
-        constraints = [models.UniqueConstraint(fields=['group_user', 'proposal'], name='unique_poll_proposal_priority')]
-=======
-        PollPredictionBet.objects.filter(
-            prediction_statement__pollpredictionstatementsegment__proposal=instance).delete()
->>>>>>> 12039f06
+        constraints = [models.UniqueConstraint(fields=['group_user', 'proposal'], name='unique_poll_proposal_priority')]