<?xml version="1.0" encoding="UTF-8"?>
<project version="4">
  <component name="DataSourceManagerImpl" format="xml" multifile-model="true">
<<<<<<< HEAD
    <data-source source="LOCAL" name="Main" uuid="77498464-45d6-4e12-8fd1-24148694d5cc">
=======
    <data-source source="LOCAL" name="flowback@localhost" uuid="4193112a-662c-43d8-8f99-ee1a4c4a4b5f">
>>>>>>> 12039f06
      <driver-ref>postgresql</driver-ref>
      <synchronize>true</synchronize>
      <jdbc-driver>org.postgresql.Driver</jdbc-driver>
      <jdbc-url>jdbc:postgresql://localhost:5432/flowback</jdbc-url>
      <working-dir>$ProjectFileDir$</working-dir>
    </data-source>
  </component>
</project><|MERGE_RESOLUTION|>--- conflicted
+++ resolved
@@ -1,11 +1,7 @@
 <?xml version="1.0" encoding="UTF-8"?>
 <project version="4">
   <component name="DataSourceManagerImpl" format="xml" multifile-model="true">
-<<<<<<< HEAD
-    <data-source source="LOCAL" name="Main" uuid="77498464-45d6-4e12-8fd1-24148694d5cc">
-=======
     <data-source source="LOCAL" name="flowback@localhost" uuid="4193112a-662c-43d8-8f99-ee1a4c4a4b5f">
->>>>>>> 12039f06
       <driver-ref>postgresql</driver-ref>
       <synchronize>true</synchronize>
       <jdbc-driver>org.postgresql.Driver</jdbc-driver>
